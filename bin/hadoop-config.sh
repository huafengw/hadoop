# Licensed to the Apache Software Foundation (ASF) under one or more
# contributor license agreements.  See the NOTICE file distributed with
# this work for additional information regarding copyright ownership.
# The ASF licenses this file to You under the Apache License, Version 2.0
# (the "License"); you may not use this file except in compliance with
# the License.  You may obtain a copy of the License at
#
#     http://www.apache.org/licenses/LICENSE-2.0
#
# Unless required by applicable law or agreed to in writing, software
# distributed under the License is distributed on an "AS IS" BASIS,
# WITHOUT WARRANTIES OR CONDITIONS OF ANY KIND, either express or implied.
# See the License for the specific language governing permissions and
# limitations under the License.

# included in all the hadoop scripts with source command
# should not be executable directly
# also should not be passed any arguments, since we need original $*

# resolve links - $0 may be a softlink

this="${BASH_SOURCE-$0}"
common_bin=$(cd -P -- "$(dirname -- "$this")" && pwd -P)
script="$(basename -- "$this")"
this="$common_bin/$script"

# convert relative path to absolute path
config_bin=`dirname "$this"`
script=`basename "$this"`
config_bin=`cd "$config_bin"; pwd`
this="$config_bin/$script"

# the root of the Hadoop installation
export HADOOP_PREFIX=`dirname "$this"`/..
<<<<<<< HEAD
if [ -d ${HADOOP_PREFIX}/share/hadoop/bin ]; then
  export HADOOP_HOME=${HADOOP_PREFIX}/share/hadoop
else
  export HADOOP_HOME=${HADOOP_PREFIX}
fi
=======
export HADOOP_HOME=${HADOOP_PREFIX}
>>>>>>> 1daa8145

#check to see if the conf dir is given as an optional argument
if [ $# -gt 1 ]
then
    if [ "--config" = "$1" ]
	  then
	      shift
	      confdir=$1
	      shift
	      HADOOP_CONF_DIR=$confdir
    fi
fi
 
# Allow alternate conf dir location.
if [ -e "${HADOOP_PREFIX}/conf/hadoop-env.sh" ]; then
  DEFAULT_CONF_DIR="conf"
else
  DEFAULT_CONF_DIR="etc/hadoop"
fi
HADOOP_CONF_DIR="${HADOOP_CONF_DIR:-$HADOOP_PREFIX/$DEFAULT_CONF_DIR}"

#check to see it is specified whether to use the slaves or the
# masters file
if [ $# -gt 1 ]
then
    if [ "--hosts" = "$1" ]
    then
        shift
        slavesfile=$1
        shift
        export HADOOP_SLAVES="${HADOOP_CONF_DIR}/$slavesfile"
    fi
fi<|MERGE_RESOLUTION|>--- conflicted
+++ resolved
@@ -32,15 +32,7 @@
 
 # the root of the Hadoop installation
 export HADOOP_PREFIX=`dirname "$this"`/..
-<<<<<<< HEAD
-if [ -d ${HADOOP_PREFIX}/share/hadoop/bin ]; then
-  export HADOOP_HOME=${HADOOP_PREFIX}/share/hadoop
-else
-  export HADOOP_HOME=${HADOOP_PREFIX}
-fi
-=======
 export HADOOP_HOME=${HADOOP_PREFIX}
->>>>>>> 1daa8145
 
 #check to see if the conf dir is given as an optional argument
 if [ $# -gt 1 ]
